--- conflicted
+++ resolved
@@ -33,11 +33,7 @@
 }
 
 func sizeOfCompactString(s string) int {
-<<<<<<< HEAD
-	return sizeOfUnsignedVarInt(int64(len(s)+1)) + len(s)
-=======
 	return sizeOfUnsignedVarInt(uint64(len(s)+1)) + len(s)
->>>>>>> 7baf3471
 }
 
 func sizeOfVarBytes(b []byte) int {
@@ -45,11 +41,7 @@
 }
 
 func sizeOfCompactBytes(b []byte) int {
-<<<<<<< HEAD
-	return sizeOfUnsignedVarInt(int64(len(b)+1)) + len(b)
-=======
 	return sizeOfUnsignedVarInt(uint64(len(b)+1)) + len(b)
->>>>>>> 7baf3471
 }
 
 func sizeOfVarNullString(s string) int {
@@ -64,9 +56,8 @@
 	n := len(s)
 	if n == 0 {
 		return sizeOfUnsignedVarInt(0)
-<<<<<<< HEAD
 	}
-	return sizeOfUnsignedVarInt(int64(n)+1) + n
+	return sizeOfUnsignedVarInt(uint64(n)+1) + n
 }
 
 func sizeOfVarNullBytes(b []byte) int {
@@ -80,49 +71,11 @@
 func sizeOfVarNullBytesIface(b Bytes) int {
 	if b == nil {
 		return sizeOfVarInt(-1)
-	} else {
-		n := b.Len()
-		return sizeOfVarInt(int64(n)) + n
-	}
-=======
-	}
-	return sizeOfUnsignedVarInt(uint64(n)+1) + n
->>>>>>> 7baf3471
-}
-
-func sizeOfVarNullBytes(b []byte) int {
-	if b == nil {
-<<<<<<< HEAD
-		return sizeOfUnsignedVarInt(0)
-	}
-	return sizeOfUnsignedVarInt(int64(n)+1) + n
-=======
-		return sizeOfVarInt(-1)
-	}
-	n := len(b)
-	return sizeOfVarInt(int64(n)) + n
->>>>>>> 7baf3471
-}
-
-func sizeOfVarNullBytesIface(b Bytes) int {
-	if b == nil {
-		return sizeOfVarInt(-1)
 	}
 	n := b.Len()
 	return sizeOfVarInt(int64(n)) + n
 }
 
-<<<<<<< HEAD
-func sizeOfUnsignedVarInt(i int64) int {
-	n := 0
-
-	for i >= 0x80 {
-		i >>= 7
-		n++
-	}
-
-	return n + 1
-=======
 func sizeOfCompactNullBytes(b []byte) int {
 	if b == nil {
 		return sizeOfUnsignedVarInt(0)
@@ -137,5 +90,4 @@
 
 func sizeOfUnsignedVarInt(i uint64) int {
 	return (bits.Len64(i|1) + 6) / 7
->>>>>>> 7baf3471
 }